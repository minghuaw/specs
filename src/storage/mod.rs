--- conflicted
+++ resolved
@@ -571,12 +571,8 @@
 #[cfg(test)]
 mod tests_inline {
 
-<<<<<<< HEAD
+    use rayon::iter::ParallelIterator;
     use {Builder, Component, DenseVecStorage, Entities, ParJoin, ReadStorage, World};
-=======
->>>>>>> e2c7206d
-    use rayon::iter::ParallelIterator;
-    use {Component, DenseVecStorage, Entities, ParJoin, ReadStorage, World};
 
     struct Pos;
 
